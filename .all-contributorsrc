--- conflicted
+++ resolved
@@ -292,12 +292,15 @@
       ]
     },
     {
-<<<<<<< HEAD
       "login": "yosfik",
       "name": "Yosfik Alqadri",
       "avatar_url": "https://avatars3.githubusercontent.com/u/4850270?v=4",
       "profile": "https://github.com/yosfik",
-=======
+      "contributions": [
+        "code"
+      ]
+    },
+    {
       "login": "7agustibm",
       "name": "Agustí Becerra Milà",
       "avatar_url": "https://avatars0.githubusercontent.com/u/8149332?v=4",
@@ -716,7 +719,6 @@
       "name": "Robert Kasperczyk",
       "avatar_url": "https://avatars1.githubusercontent.com/u/9137432?v=4",
       "profile": "https://github.com/robertt240",
->>>>>>> 325f0d93
       "contributions": [
         "code"
       ]
