/*
 * The MIT License
 * Copyright © 2014-2021 Ilkka Seppälä
 *
 * Permission is hereby granted, free of charge, to any person obtaining a copy
 * of this software and associated documentation files (the "Software"), to deal
 * in the Software without restriction, including without limitation the rights
 * to use, copy, modify, merge, publish, distribute, sublicense, and/or sell
 * copies of the Software, and to permit persons to whom the Software is
 * furnished to do so, subject to the following conditions:
 *
 * The above copyright notice and this permission notice shall be included in
 * all copies or substantial portions of the Software.
 *
 * THE SOFTWARE IS PROVIDED "AS IS", WITHOUT WARRANTY OF ANY KIND, EXPRESS OR
 * IMPLIED, INCLUDING BUT NOT LIMITED TO THE WARRANTIES OF MERCHANTABILITY,
 * FITNESS FOR A PARTICULAR PURPOSE AND NONINFRINGEMENT. IN NO EVENT SHALL THE
 * AUTHORS OR COPYRIGHT HOLDERS BE LIABLE FOR ANY CLAIM, DAMAGES OR OTHER
 * LIABILITY, WHETHER IN AN ACTION OF CONTRACT, TORT OR OTHERWISE, ARISING FROM,
 * OUT OF OR IN CONNECTION WITH THE SOFTWARE OR THE USE OR OTHER DEALINGS IN
 * THE SOFTWARE.
 */

package com.iluwatar.factorykit;

import java.util.ArrayList;

import lombok.extern.slf4j.Slf4j;

/**
 * Factory kit is a creational pattern that defines a factory of immutable content with separated
 * builder and factory interfaces to deal with the problem of creating one of the objects specified
<<<<<<< HEAD
 * directly in the factory-kit instance.
 * factory-kit是一种创建型模式，它使用分离的生成器和工厂接口定义了不可变内容的工厂，以处理创建直接在factory-kit实例中指定的对象的问题。
=======
 * directly in the factory kit instance.
>>>>>>> dde31bfe
 *
 * <p>In the given example {@link WeaponFactory} represents the factory kit, that contains four
 * {@link Builder}s for creating new objects of the classes implementing {@link Weapon} interface.
 * 在给出的示例中，{@link WeaponFactory}表示工厂工具包，它包含四个{@link Builder}，用于创建实现{@link Weapon}接口的类的新对象。
 *
 * <p>Each of them can be called with {@link WeaponFactory#create(WeaponType)} method, with
 * an input representing an instance of {@link WeaponType} that needs to be mapped explicitly with
 * desired class type in the factory instance.
 * 每一个都可以用{@link WeaponFactory#create(WeaponType)}方法调用，输入表示一个{@link WeaponType}实例，需要在工厂实例中显式地映射所需的类类型。
 */
@Slf4j
public class App {

  /**
   * Program entry point.
   *
   * @param args command line args
   */
  public static void main(String[] args) {
    var factory = WeaponFactory.factory(builder -> {
      builder.add(WeaponType.SWORD, Sword::new);
      builder.add(WeaponType.AXE, Axe::new);
      builder.add(WeaponType.SPEAR, Spear::new);
      builder.add(WeaponType.BOW, Bow::new);
    });
    var list = new ArrayList<Weapon>();
    list.add(factory.create(WeaponType.AXE));
    list.add(factory.create(WeaponType.SPEAR));
    list.add(factory.create(WeaponType.SWORD));
    list.add(factory.create(WeaponType.BOW));
    list.stream().forEach(weapon -> LOGGER.info("{}", weapon.toString()));
  }
}<|MERGE_RESOLUTION|>--- conflicted
+++ resolved
@@ -30,12 +30,8 @@
 /**
  * Factory kit is a creational pattern that defines a factory of immutable content with separated
  * builder and factory interfaces to deal with the problem of creating one of the objects specified
-<<<<<<< HEAD
- * directly in the factory-kit instance.
+ * directly in the factory kit instance.
  * factory-kit是一种创建型模式，它使用分离的生成器和工厂接口定义了不可变内容的工厂，以处理创建直接在factory-kit实例中指定的对象的问题。
-=======
- * directly in the factory kit instance.
->>>>>>> dde31bfe
  *
  * <p>In the given example {@link WeaponFactory} represents the factory kit, that contains four
  * {@link Builder}s for creating new objects of the classes implementing {@link Weapon} interface.
