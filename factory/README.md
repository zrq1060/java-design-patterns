--- conflicted
+++ resolved
@@ -10,16 +10,6 @@
     - Polymorphism
 ---
 
-<<<<<<< HEAD
-## Also known as
-
-* Simple Factory
-* 简单工厂
-* Static Factory Method
-* 静态工厂方法
-
-=======
->>>>>>> f0611bcb
 ## Intent
 
 The Factory design pattern is intended to define an interface for creating an object, but allows subclasses to alter the type of objects that will be created. This pattern is particularly useful when the creation process involves complexity.
@@ -30,27 +20,12 @@
 
 Real-world example
 
-<<<<<<< HEAD
-> Imagine an alchemist who is about to manufacture coins. The alchemist must be able to create both 
-> gold and copper coins and switching between them must be possible without modifying the existing 
-> source code. The factory pattern makes it possible by providing a static construction method which 
-> can be called with relevant parameters.
-> 
-> 想象一个炼金术士将要制造硬币。炼金术士必须能够创造黄金和铜币，并在不修改现有源代码的情况下在它们之间切换。工厂模式通过提供可以用相关参数调用的静态构造方法使之成为可能。
 
-Wikipedia says
-
-> Factory is an object for creating other objects – formally a factory is a function or method that 
-> returns objects of a varying prototype or class.
-> 
-> 工厂是一个用于创建其他对象的对象——工厂在形式上是一个函数或方法，它返回不同原型或类的对象。
-=======
 > Imagine a scenario in a bakery where different types of cakes are made. The bakery has a "CakeFactory" where customers can order cakes. The CakeFactory can produce various types of cakes such as chocolate cake, vanilla cake, and strawberry cake. Instead of the bakery staff manually selecting ingredients and following specific recipes for each type of cake, they use the CakeFactory to handle the process. The customer simply requests a cake type, and the CakeFactory determines the appropriate ingredients and recipe to use, then creates the specific type of cake. This setup allows the bakery to easily add new cake types without modifying the core cake-making process, promoting flexibility and scalability.
 
 Wikipedia says
 
 > Factory is an object for creating other objects – formally a factory is a function or method that returns objects of a varying prototype or class.
->>>>>>> f0611bcb
 
 **Programmatic Example**
 
@@ -144,32 +119,9 @@
 ## Applicability
 适用性
 
-<<<<<<< HEAD
-Use the factory pattern when you only care about the creation of an object, not how to create 
-and manage it.
-
-在你只关心对象的创建，但不关心如何创建、管理它的时候，请使用简单工厂模式。
-
-Pros
-
-优点
-
-* Allows keeping all objects creation in one place and avoid of spreading 'new' keyword across codebase.
-* 可以把对象创建代码集中在一个地方，避免在代码库存散布 "new" 关键字。
-* Allows to write loosely coupled code. Some of its main advantages include better testability, easy-to-understand code, swappable components, scalability and isolated features.
-* 可以让代码更加低耦合。它的一些主要优点包括更好的可测试性、更好的可读性、组件可替换性、可拓展性、更好的隔离性。
-
-Cons
-
-缺点
-
-* The code becomes more complicated than it should be. 
-* 会使代码变得比原来的更加复杂一些。
-=======
 * Use the Factory pattern in Java when the class doesn't know beforehand the exact types and dependencies of the objects it needs to create.
 * When a method returns one of several possible classes that share a common super class and wants to encapsulate the logic of which object to create.
 * The pattern is commonly used when designing frameworks or libraries to give the best flexibility and isolation from concrete class types.
->>>>>>> f0611bcb
 
 ## Known uses
 
