--- conflicted
+++ resolved
@@ -26,14 +26,10 @@
 import lombok.extern.slf4j.Slf4j;
 
 /**
- * Factory is an object for creating other objects. It provides a static method to 
+ * Factory is an object for creating other objects. It provides a static method to
  * create and return objects of varying classes, in order to hide the implementation logic 
-<<<<<<< HEAD
- * and makes client code focus on usage rather then objects initialization and management.
- * Factory是一个用于创建其他对象的对象，它提供了一个静态方法来创建和返回各种类的对象，以隐藏实现逻辑，使客户端代码专注于使用而不是对象的初始化和管理。
-=======
  * and makes client code focus on usage rather than objects initialization and management.
->>>>>>> 1354bf0f
+ *  * Factory是一个用于创建其他对象的对象，它提供了一个静态方法来创建和返回各种类的对象，以隐藏实现逻辑，使客户端代码专注于使用而不是对象的初始化和管理。
  *
  * <p>In this example an alchemist manufactures coins. CoinFactory is the factory class and it
  * provides a static method to create different types of coins.
