--- conflicted
+++ resolved
@@ -20,39 +20,15 @@
 
 Real-world example
 
-<<<<<<< HEAD
-> Alchemist's shop has shelves full of magic potions. Many of the potions are the same so there is 
-> no need to create a new object for each of them. Instead, one object instance can represent 
-> multiple shelf items so the memory footprint remains small.
-> 
-> 炼金术士的店里摆满了魔法药水。许多药剂都是相同的，所以没有必要为每一种药剂创造新的对象。相反，一个对象实例可以表示多个货架项，因此内存占用仍然很小。
+> A real-world example of the Flyweight design pattern is in a document editor like Microsoft Word or Google Docs. In such applications, each character in a document could potentially be a separate object, which would be highly inefficient in terms of memory usage. Instead, the Flyweight pattern can be used to share character objects. For instance, all instances of the letter 'A' can share a single 'A' object with its intrinsic state (e.g., the shape of the character). The extrinsic state, such as the position, font, and color, can be stored separately and applied as needed. This way, the application efficiently manages memory by reusing existing objects for characters that appear multiple times.
 
 In plain words
 
-> It is used to minimize memory usage or computational expenses by sharing as much as possible with 
-> similar objects.
-> 
-> 它被用于通过与类似对象尽可能多地共享来最小化内存使用或计算开销。
+> It is used to minimize memory usage or computational expenses by sharing as much as possible with similar objects.
 
 Wikipedia says
 
-> In computer programming, flyweight is a software design pattern. A flyweight is an object that 
-> minimizes memory use by sharing as much data as possible with other similar objects; it is a way 
-> to use objects in large numbers when a simple repeated representation would use an unacceptable 
-> amount of memory.
-> 
-> 在计算机编程中，flyweight是一种软件设计模式。flyweight是指通过与其他类似对象共享尽可能多的数据来最小化内存使用的对象;它是一种使用大量对象的方法，当一个简单的重复表示将使用不可接受的内存数量时。
-=======
-> A real-world example of the Flyweight design pattern is in a document editor like Microsoft Word or Google Docs. In such applications, each character in a document could potentially be a separate object, which would be highly inefficient in terms of memory usage. Instead, the Flyweight pattern can be used to share character objects. For instance, all instances of the letter 'A' can share a single 'A' object with its intrinsic state (e.g., the shape of the character). The extrinsic state, such as the position, font, and color, can be stored separately and applied as needed. This way, the application efficiently manages memory by reusing existing objects for characters that appear multiple times.
-
-In plain words
-
-> It is used to minimize memory usage or computational expenses by sharing as much as possible with similar objects.
-
-Wikipedia says
-
 > In computer programming, flyweight is a software design pattern. A flyweight is an object that minimizes memory use by sharing as much data as possible with other similar objects; it is a way to use objects in large numbers when a simple repeated representation would use an unacceptable amount of memory.
->>>>>>> f0611bcb
 
 **Programmatic example**
 
@@ -222,26 +198,13 @@
 * Storage costs are high because of the sheer quantity of objects.
 * 由于对象的数量巨大，存储成本很高。
 * Most of the object state can be made extrinsic.
-<<<<<<< HEAD
-* 大多数对象状态都可以是外在的。
-* Many groups of objects may be replaced by relatively few shared objects once the extrinsic state 
-  is removed.
-* 一旦外部状态被移除，许多组对象可能会被相对较少的共享对象所替代。
-* The application doesn't depend on object identity. Since flyweight objects may be shared, identity 
-tests will return true for conceptually distinct objects.
-* 应用程序不依赖于对象标识。由于flyweight对象可以共享，因此对于概念上不同的对象，标识测试将返回true。
-=======
 * Many groups of objects may be replaced by relatively few shared objects once the extrinsic state is removed.
 * The application doesn't depend on object identity. Since flyweight objects may be shared, identity tests will return true for conceptually distinct objects.
->>>>>>> f0611bcb
 
 ## Known uses
 已知使用
 
 * [java.lang.Integer#valueOf(int)](http://docs.oracle.com/javase/8/docs/api/java/lang/Integer.html#valueOf%28int%29) and similarly for Byte, Character and other wrapped types.
-<<<<<<< HEAD
-* [java.lang.Integer#valueOf(int)]和类似的Byte, Character和其他包装类型。
-=======
 * Java’s String class, which uses the Flyweight pattern internally to manage string literals.
 * GUI applications, where objects like fonts or graphical components are shared rather than duplicated.
 
@@ -261,7 +224,6 @@
 
 * [Composite](https://java-design-patterns.com/patterns/composite/): Often combined with Flyweight when the composites are shareable. Both are used to manage hierarchies and structures of objects.
 * [State](https://java-design-patterns.com/patterns/state/): Can be used to manage state in a shared Flyweight object, distinguishing internal state (invariant) from external state (context-specific).
->>>>>>> f0611bcb
 
 ## Credits
 鸣谢
