---
title: "Flyweight Pattern in Java: Maximizing Memory Efficiency with Shared Object Instances"
shortTitle: Flyweight
description: "Learn how the Flyweight design pattern optimizes memory usage in Java applications by sharing data among similar objects. Enhance performance and reduce memory footprint with practical examples and detailed explanations."
category: Structural
language: en
tag:
  - Gang of Four
  - Memory management
  - Object composition
  - Optimization
  - Performance
---

## Intent of Flyweight Design Pattern

The Flyweight design pattern in Java is crucial for optimizing memory usage and enhancing application performance. By minimizing the number of objects created, it significantly reduces the memory footprint. The primary goal of the Flyweight pattern is to share as much data as possible among similar objects, thereby improving efficiency and performance.

<<<<<<< HEAD
使用共享有效地支持大量细粒度对象。

## Explanation
=======
## Detailed Explanation of Flyweight Pattern with Real-World Examples
>>>>>>> 5dce3d82

Real-world example

> A real-world application of the Flyweight pattern in Java can be seen in text editors like Microsoft Word or Google Docs. These applications use Flyweight to efficiently manage memory by sharing character objects, reducing the memory footprint significantly. In such applications, each character in a document could potentially be a separate object, which would be highly inefficient in terms of memory usage. Instead, the Flyweight pattern can be used to share character objects. For instance, all instances of the letter 'A' can share a single 'A' object with its intrinsic state (e.g., the shape of the character). The extrinsic state, such as the position, font, and color, can be stored separately and applied as needed. This way, the application efficiently manages memory by reusing existing objects for characters that appear multiple times.

In plain words

> It is used to minimize memory usage or computational expenses by sharing as much as possible with similar objects.

Wikipedia says

> In computer programming, flyweight is a software design pattern. A flyweight is an object that minimizes memory use by sharing as much data as possible with other similar objects; it is a way to use objects in large numbers when a simple repeated representation would use an unacceptable amount of memory.

## Programmatic Example of Flyweight Pattern in Java

Alchemist's shop has shelves full of magic potions. Many of the potions are the same so there is no need to create a new object for each of them. Instead, one object instance can represent  multiple shelf items so the memory footprint remains small.

First of all, we have different `Potion` types:

从上面解释我们的炼金师商店的例子。首先，我们有不同的药剂类型:

```java
public interface Potion {
  void drink();
}
```

```java
@Slf4j
public class HealingPotion implements Potion {
  @Override
  public void drink() {
    LOGGER.info("You feel healed. (Potion={})", System.identityHashCode(this));
  }
}
```

```java
@Slf4j
public class HolyWaterPotion implements Potion {
  @Override
  public void drink() {
    LOGGER.info("You feel blessed. (Potion={})", System.identityHashCode(this));
  }
}
```

```java
@Slf4j
public class InvisibilityPotion implements Potion {
  @Override
  public void drink() {
    LOGGER.info("You become invisible. (Potion={})", System.identityHashCode(this));
  }
}
```

Then the actual Flyweight class `PotionFactory`, which is the factory for creating potions.

然后是真正的Flyweight类“PotionFactory”，它是用于创建药剂的工厂。

```java
public class PotionFactory {

  private final Map<PotionType, Potion> potions;

  public PotionFactory() {
    potions = new EnumMap<>(PotionType.class);
  }

  Potion createPotion(PotionType type) {
    var potion = potions.get(type);
    if (potion == null) {
      switch (type) {
        case HEALING -> potion = new HealingPotion();
        case HOLY_WATER -> potion = new HolyWaterPotion();
        case INVISIBILITY -> potion = new InvisibilityPotion();
        default -> {
        }
      }
      potions.put(type, potion);
    }
    return potion;
  }
}
```

`AlchemistShop` contains two shelves of magic potions. The potions are created using the aforementioned `PotionFactory`.

“AlchemistShop”里有两排魔法药水。药剂是使用前面提到的“PotionFactory”创造的。

```java
@Slf4j
public class AlchemistShop {

  private final List<Potion> topShelf;
  private final List<Potion> bottomShelf;

  public AlchemistShop() {
    var factory = new PotionFactory();
    topShelf = List.of(
        factory.createPotion(PotionType.INVISIBILITY),
        factory.createPotion(PotionType.INVISIBILITY),
        factory.createPotion(PotionType.STRENGTH),
        factory.createPotion(PotionType.HEALING),
        factory.createPotion(PotionType.INVISIBILITY),
        factory.createPotion(PotionType.STRENGTH),
        factory.createPotion(PotionType.HEALING),
        factory.createPotion(PotionType.HEALING)
    );
    bottomShelf = List.of(
        factory.createPotion(PotionType.POISON),
        factory.createPotion(PotionType.POISON),
        factory.createPotion(PotionType.POISON),
        factory.createPotion(PotionType.HOLY_WATER),
        factory.createPotion(PotionType.HOLY_WATER)
    );
  }

  public final List<Potion> getTopShelf() {
    return List.copyOf(this.topShelf);
  }

  public final List<Potion> getBottomShelf() {
    return List.copyOf(this.bottomShelf);
  }

  public void drinkPotions() {
    LOGGER.info("Drinking top shelf potions\n");
    topShelf.forEach(Potion::drink);
    LOGGER.info("Drinking bottom shelf potions\n");
    bottomShelf.forEach(Potion::drink);
  }
}
```

In our scenario, a brave visitor enters the alchemist shop and drinks all the potions.

在我们的场景中，一个勇敢的游客进入炼金师商店并喝下所有的药水。

```java
public static void main(String[] args) {
    // create the alchemist shop with the potions
    var alchemistShop = new AlchemistShop();
    // a brave visitor enters the alchemist shop and drinks all the potions
    alchemistShop.drinkPotions();
}
```

Program output:

```
09:02:52.731 [main] INFO com.iluwatar.flyweight.AlchemistShop -- Drinking top shelf potions
09:02:52.733 [main] INFO com.iluwatar.flyweight.InvisibilityPotion -- You become invisible. (Potion=1395089624)
09:02:52.733 [main] INFO com.iluwatar.flyweight.InvisibilityPotion -- You become invisible. (Potion=1395089624)
09:02:52.733 [main] INFO com.iluwatar.flyweight.StrengthPotion -- You feel strong. (Potion=1450821318)
09:02:52.733 [main] INFO com.iluwatar.flyweight.HealingPotion -- You feel healed. (Potion=668849042)
09:02:52.733 [main] INFO com.iluwatar.flyweight.InvisibilityPotion -- You become invisible. (Potion=1395089624)
09:02:52.733 [main] INFO com.iluwatar.flyweight.StrengthPotion -- You feel strong. (Potion=1450821318)
09:02:52.733 [main] INFO com.iluwatar.flyweight.HealingPotion -- You feel healed. (Potion=668849042)
09:02:52.733 [main] INFO com.iluwatar.flyweight.HealingPotion -- You feel healed. (Potion=668849042)
09:02:52.733 [main] INFO com.iluwatar.flyweight.AlchemistShop -- Drinking bottom shelf potions
09:02:52.734 [main] INFO com.iluwatar.flyweight.PoisonPotion -- Urgh! This is poisonous. (Potion=2096057945)
09:02:52.734 [main] INFO com.iluwatar.flyweight.PoisonPotion -- Urgh! This is poisonous. (Potion=2096057945)
09:02:52.734 [main] INFO com.iluwatar.flyweight.PoisonPotion -- Urgh! This is poisonous. (Potion=2096057945)
09:02:52.734 [main] INFO com.iluwatar.flyweight.HolyWaterPotion -- You feel blessed. (Potion=1689843956)
09:02:52.734 [main] INFO com.iluwatar.flyweight.HolyWaterPotion -- You feel blessed. (Potion=1689843956)
```

<<<<<<< HEAD
## Applicability
适用性

The Flyweight pattern's effectiveness depends heavily on how and where it's used. Apply the Flyweight pattern when all the following are true:

Flyweight模式的有效性很大程度上取决于它的使用方式和使用位置。当下列所有条件都为true时，应用Flyweight模式:

* An application uses a large number of objects.
* 应用程序使用大量的对象。
* Storage costs are high because of the sheer quantity of objects.
* 由于对象的数量巨大，存储成本很高。
=======
## When to Use the Flyweight Pattern in Java

The Flyweight pattern's effectiveness depends heavily on how and where it's used. Apply the Flyweight pattern when all the following are true:

* The Flyweight pattern is particularly effective in Java applications that use a large number of objects.
* When storage costs are high due to the quantity of objects, Flyweight helps by sharing intrinsic data and managing extrinsic state separately.
>>>>>>> 5dce3d82
* Most of the object state can be made extrinsic.
* Many groups of objects may be replaced by relatively few shared objects once the extrinsic state is removed.
* The application doesn't depend on object identity. Since flyweight objects may be shared, identity tests will return true for conceptually distinct objects.

<<<<<<< HEAD
## Known uses
已知使用
=======
## Real-World Applications of Flyweight Pattern in Java
>>>>>>> 5dce3d82

* [java.lang.Integer#valueOf(int)](http://docs.oracle.com/javase/8/docs/api/java/lang/Integer.html#valueOf%28int%29) and similarly for Byte, Character and other wrapped types.
* Java’s String class utilizes the Flyweight pattern to manage string literals efficiently.
* GUI applications often use Flyweight for sharing objects like fonts or graphical components, thereby conserving memory and improving performance.

## Benefits and Trade-offs of Flyweight Pattern

Benefits:

* Reduces the number of instances of an object, conserving memory.
* Centralizes state management, reducing the risk of inconsistent state.

Trade-offs:

* Increases complexity by adding the management layer for shared objects.
* Potential overhead in accessing shared objects if not well implemented.

## Related Java Design Patterns

* [Composite](https://java-design-patterns.com/patterns/composite/): Often combined with Flyweight when the composites are shareable. Both are used to manage hierarchies and structures of objects.
* [State](https://java-design-patterns.com/patterns/state/): Can be used to manage state in a shared Flyweight object, distinguishing internal state (invariant) from external state (context-specific).

<<<<<<< HEAD
## Credits
鸣谢
=======
## References and Credits
>>>>>>> 5dce3d82

* [Design Patterns: Elements of Reusable Object-Oriented Software](https://amzn.to/3w0pvKI)
* [Head First Design Patterns: Building Extensible and Maintainable Object-Oriented Software](https://amzn.to/49NGldq)<|MERGE_RESOLUTION|>--- conflicted
+++ resolved
@@ -16,13 +16,7 @@
 
 The Flyweight design pattern in Java is crucial for optimizing memory usage and enhancing application performance. By minimizing the number of objects created, it significantly reduces the memory footprint. The primary goal of the Flyweight pattern is to share as much data as possible among similar objects, thereby improving efficiency and performance.
 
-<<<<<<< HEAD
-使用共享有效地支持大量细粒度对象。
-
-## Explanation
-=======
 ## Detailed Explanation of Flyweight Pattern with Real-World Examples
->>>>>>> 5dce3d82
 
 Real-world example
 
@@ -192,36 +186,17 @@
 09:02:52.734 [main] INFO com.iluwatar.flyweight.HolyWaterPotion -- You feel blessed. (Potion=1689843956)
 ```
 
-<<<<<<< HEAD
-## Applicability
-适用性
-
-The Flyweight pattern's effectiveness depends heavily on how and where it's used. Apply the Flyweight pattern when all the following are true:
-
-Flyweight模式的有效性很大程度上取决于它的使用方式和使用位置。当下列所有条件都为true时，应用Flyweight模式:
-
-* An application uses a large number of objects.
-* 应用程序使用大量的对象。
-* Storage costs are high because of the sheer quantity of objects.
-* 由于对象的数量巨大，存储成本很高。
-=======
 ## When to Use the Flyweight Pattern in Java
 
 The Flyweight pattern's effectiveness depends heavily on how and where it's used. Apply the Flyweight pattern when all the following are true:
 
 * The Flyweight pattern is particularly effective in Java applications that use a large number of objects.
 * When storage costs are high due to the quantity of objects, Flyweight helps by sharing intrinsic data and managing extrinsic state separately.
->>>>>>> 5dce3d82
 * Most of the object state can be made extrinsic.
 * Many groups of objects may be replaced by relatively few shared objects once the extrinsic state is removed.
 * The application doesn't depend on object identity. Since flyweight objects may be shared, identity tests will return true for conceptually distinct objects.
 
-<<<<<<< HEAD
-## Known uses
-已知使用
-=======
 ## Real-World Applications of Flyweight Pattern in Java
->>>>>>> 5dce3d82
 
 * [java.lang.Integer#valueOf(int)](http://docs.oracle.com/javase/8/docs/api/java/lang/Integer.html#valueOf%28int%29) and similarly for Byte, Character and other wrapped types.
 * Java’s String class utilizes the Flyweight pattern to manage string literals efficiently.
@@ -244,12 +219,7 @@
 * [Composite](https://java-design-patterns.com/patterns/composite/): Often combined with Flyweight when the composites are shareable. Both are used to manage hierarchies and structures of objects.
 * [State](https://java-design-patterns.com/patterns/state/): Can be used to manage state in a shared Flyweight object, distinguishing internal state (invariant) from external state (context-specific).
 
-<<<<<<< HEAD
-## Credits
-鸣谢
-=======
 ## References and Credits
->>>>>>> 5dce3d82
 
 * [Design Patterns: Elements of Reusable Object-Oriented Software](https://amzn.to/3w0pvKI)
 * [Head First Design Patterns: Building Extensible and Maintainable Object-Oriented Software](https://amzn.to/49NGldq)