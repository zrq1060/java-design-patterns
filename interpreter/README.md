--- conflicted
+++ resolved
@@ -18,13 +18,7 @@
 
 The Interpreter design pattern is used to define a grammatical representation for a language and provides an interpreter to handle this grammar. This pattern is useful in scenarios where a specific set of rules or grammar needs to be interpreted and acted upon, such as in arithmetic expressions or scripting languages.
 
-<<<<<<< HEAD
-给定一种语言，定义其语法的表示，以及使用该表示来解释该语言中的句子的解释器。
-
-## Explanation
-=======
 ## Detailed Explanation of Interpreter Pattern with Real-World Examples
->>>>>>> 5dce3d82
 
 Real-world example
 
@@ -192,24 +186,14 @@
 
 ![Interpreter](./etc/interpreter_1.png "Interpreter")
 
-<<<<<<< HEAD
-## Applicability
-适用性
-=======
 ## When to Use the Interpreter Pattern in Java
->>>>>>> 5dce3d82
 
 Use the Interpreter design pattern when there is a language to interpret, and you can represent statements in the language as abstract syntax trees. The Interpreter pattern works best when
 
 * The grammar is simple. For complex grammars, the class hierarchy for the grammar becomes large and unmanageable. Tools such as parser generators are a better alternative in such cases. They can interpret expressions without building abstract syntax trees, which can save space and possibly time.
 * Efficiency is not a critical concern. The most efficient interpreters are usually not implemented by interpreting parse trees directly but by first translating them into another form. For example, regular expressions are often transformed into state machines. But even then, the translator can be implemented by the Interpreter pattern, so the pattern is still applicable.
 
-<<<<<<< HEAD
-## Known uses
-已知使用
-=======
 ## Real-World Applications of Interpreter Pattern in Java
->>>>>>> 5dce3d82
 
 * [java.util.Pattern](http://docs.oracle.com/javase/8/docs/api/java/util/regex/Pattern.html)
 * [java.text.Normalizer](http://docs.oracle.com/javase/8/docs/api/java/text/Normalizer.html)
