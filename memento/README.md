---
title: Memento
category: Behavioral
language: en
tag:
    - Encapsulation
    - Gang of Four
    - Memory management
    - Object composition
    - State tracking
    - Undo
---

## Also known as

* Snapshot
* Token

快照

## Intent

Without violating encapsulation, capture and externalize an object's internal state so that the object can be restored to this state later.

在不违反封装的情况下，捕获并外部化对象的内部状态，以便稍后可以将对象恢复到此状态。

## Explanation

Real-world example

<<<<<<< HEAD
> We are working on an astrology application where we need to analyze star properties over time. We 
> are creating snapshots of star states using the Memento pattern.
> 
> 我们正在研究一个占星学应用程序，我们需要分析恒星随时间的特性。我们正在使用Memento模式创建恒星状态的快照。

In plain words

> Memento pattern captures object internal state making it easy to store and restore objects in any 
> point of time.
> 
> Memento模式捕获对象的内部状态，便于在任何时间点存储和恢复对象。

Wikipedia says

> The memento pattern is a software design pattern that provides the ability to restore an object to 
> its previous state (undo via rollback).
> 
> memento模式是一种软件设计模式，它能够将对象恢复到以前的状态(通过回滚撤消)。
=======
> Imagine a text editor application that allows users to write and edit documents. The text editor uses the Memento design pattern to implement its undo and redo functionality. Each time a user makes a change to the document, the editor creates a snapshot (memento) of the current state of the document. These snapshots are stored in a history list. When the user clicks the undo button, the editor restores the document to the state saved in the most recent memento. This process allows users to revert to previous versions of their document without exposing or altering the internal data structures of the editor.

In plain words

> Memento pattern captures object internal state making it easy to store and restore objects in any point of time.

Wikipedia says

> The memento pattern is a software design pattern that provides the ability to restore an object to its previous state (undo via rollback).
>>>>>>> f0611bcb

**Programmatic Example**

We are working on an astrology application where we need to analyze star properties over time. We are creating snapshots of star states using the Memento pattern.

Let's first define the types of stars we are capable to handle.

让我们首先定义我们能够处理的恒星类型。

```java
public enum StarType {
  SUN("sun"),
  RED_GIANT("red giant"),
  WHITE_DWARF("white dwarf"),
  SUPERNOVA("supernova"),
  DEAD("dead star");
  // ...
}
```

Next, let's jump straight to the essentials. Here's the `Star` class along with the mementos that we need to manipulate. Especially pay attention to `getMemento` and `setMemento` methods.

接下来，让我们直入主题。这是Star类以及我们需要操作的备忘录。特别要注意getMemento和setMemento方法。

```java
public interface StarMemento {
}

public class Star {

    private StarType type;
    private int ageYears;
    private int massTons;

    public Star(StarType startType, int startAge, int startMass) {
        this.type = startType;
        this.ageYears = startAge;
        this.massTons = startMass;
    }

    public void timePasses() {
        ageYears *= 2;
        massTons *= 8;
        switch (type) {
            case RED_GIANT -> type = StarType.WHITE_DWARF;
            case SUN -> type = StarType.RED_GIANT;
            case SUPERNOVA -> type = StarType.DEAD;
            case WHITE_DWARF -> type = StarType.SUPERNOVA;
            case DEAD -> {
                ageYears *= 2;
                massTons = 0;
            }
            default -> {
            }
        }
    }

    StarMemento getMemento() {
        var state = new StarMementoInternal();
        state.setAgeYears(ageYears);
        state.setMassTons(massTons);
        state.setType(type);
        return state;
    }

    void setMemento(StarMemento memento) {
        var state = (StarMementoInternal) memento;
        this.type = state.getType();
        this.ageYears = state.getAgeYears();
        this.massTons = state.getMassTons();
    }

    @Override
    public String toString() {
        return String.format("%s age: %d years mass: %d tons", type.toString(), ageYears, massTons);
    }

    private static class StarMementoInternal implements StarMemento {

        private StarType type;
        private int ageYears;
        private int massTons;

        // setters and getters ->
        // ...
    }
}
```

And finally here's how we use the mementos to store and restore star states.

最后是我们如何使用这些备忘录来存储和恢复星州。

```java
public static void main(String[] args) {
    var states = new Stack<StarMemento>();

    var star = new Star(StarType.SUN, 10000000, 500000);
    LOGGER.info(star.toString());
    states.add(star.getMemento());
    star.timePasses();
    LOGGER.info(star.toString());
    states.add(star.getMemento());
    star.timePasses();
    LOGGER.info(star.toString());
    states.add(star.getMemento());
    star.timePasses();
    LOGGER.info(star.toString());
    states.add(star.getMemento());
    star.timePasses();
    LOGGER.info(star.toString());
    while (!states.isEmpty()) {
        star.setMemento(states.pop());
        LOGGER.info(star.toString());
    }
}
```

Program output:

```
14:09:15.878 [main] INFO com.iluwatar.memento.App -- sun age: 10000000 years mass: 500000 tons
14:09:15.880 [main] INFO com.iluwatar.memento.App -- red giant age: 20000000 years mass: 4000000 tons
14:09:15.880 [main] INFO com.iluwatar.memento.App -- white dwarf age: 40000000 years mass: 32000000 tons
14:09:15.880 [main] INFO com.iluwatar.memento.App -- supernova age: 80000000 years mass: 256000000 tons
14:09:15.880 [main] INFO com.iluwatar.memento.App -- dead star age: 160000000 years mass: 2048000000 tons
14:09:15.880 [main] INFO com.iluwatar.memento.App -- supernova age: 80000000 years mass: 256000000 tons
14:09:15.880 [main] INFO com.iluwatar.memento.App -- white dwarf age: 40000000 years mass: 32000000 tons
14:09:15.881 [main] INFO com.iluwatar.memento.App -- red giant age: 20000000 years mass: 4000000 tons
14:09:15.881 [main] INFO com.iluwatar.memento.App -- sun age: 10000000 years mass: 500000 tons
```

## Applicability
适用性

Use the Memento pattern when

以下情况使用备忘录模式

* A snapshot of an object's state must be saved so that it can be restored to that state later, and
<<<<<<< HEAD
* 必须保存对象状态的快照，以便稍后可以将其恢复到该状态
* A direct interface to obtaining the state would expose implementation details and break the 
object's encapsulation
* 获取状态的直接接口将公开实现细节，并破坏对象的封装
=======
* A direct interface to obtaining the state would expose implementation details and break the object's encapsulation
>>>>>>> f0611bcb

## Known uses
已知使用

* Java Util Package: Various classes in the Java Util Package, such as java.util.Date and java.util.Calendar, can be reverted to previous states using similar principles, though not implemented directly as the Memento Pattern.
* Undo mechanisms in software: Text editors and graphic editors often use this pattern to implement undo actions.

## Consequences

Benefits:

* Preserves encapsulation boundaries.
* Simplifies the originator by removing the need to manage version history or undo functionality directly.

Trade-offs:

* Can be expensive in terms of memory if a large number of states are saved.
* Care must be taken to manage the lifecycle of mementos to avoid memory leaks.

## Related Patterns

* [Command](https://java-design-patterns.com/patterns/command/): Often used together; commands store state for undoing operations in mementos.
* [Prototype](https://java-design-patterns.com/patterns/prototype/): Mementos may use prototyping to store the state.

## Credits

* [Design Patterns: Elements of Reusable Object-Oriented Software](https://amzn.to/3w0pvKI)
* [Head First Design Patterns: Building Extensible and Maintainable Object-Oriented Software](https://amzn.to/49NGldq)<|MERGE_RESOLUTION|>--- conflicted
+++ resolved
@@ -28,36 +28,15 @@
 
 Real-world example
 
-<<<<<<< HEAD
-> We are working on an astrology application where we need to analyze star properties over time. We 
-> are creating snapshots of star states using the Memento pattern.
-> 
-> 我们正在研究一个占星学应用程序，我们需要分析恒星随时间的特性。我们正在使用Memento模式创建恒星状态的快照。
+> Imagine a text editor application that allows users to write and edit documents. The text editor uses the Memento design pattern to implement its undo and redo functionality. Each time a user makes a change to the document, the editor creates a snapshot (memento) of the current state of the document. These snapshots are stored in a history list. When the user clicks the undo button, the editor restores the document to the state saved in the most recent memento. This process allows users to revert to previous versions of their document without exposing or altering the internal data structures of the editor.
 
 In plain words
 
-> Memento pattern captures object internal state making it easy to store and restore objects in any 
-> point of time.
-> 
-> Memento模式捕获对象的内部状态，便于在任何时间点存储和恢复对象。
+> Memento pattern captures object internal state making it easy to store and restore objects in any point of time.
 
 Wikipedia says
 
-> The memento pattern is a software design pattern that provides the ability to restore an object to 
-> its previous state (undo via rollback).
-> 
-> memento模式是一种软件设计模式，它能够将对象恢复到以前的状态(通过回滚撤消)。
-=======
-> Imagine a text editor application that allows users to write and edit documents. The text editor uses the Memento design pattern to implement its undo and redo functionality. Each time a user makes a change to the document, the editor creates a snapshot (memento) of the current state of the document. These snapshots are stored in a history list. When the user clicks the undo button, the editor restores the document to the state saved in the most recent memento. This process allows users to revert to previous versions of their document without exposing or altering the internal data structures of the editor.
-
-In plain words
-
-> Memento pattern captures object internal state making it easy to store and restore objects in any point of time.
-
-Wikipedia says
-
 > The memento pattern is a software design pattern that provides the ability to restore an object to its previous state (undo via rollback).
->>>>>>> f0611bcb
 
 **Programmatic Example**
 
@@ -198,14 +177,7 @@
 以下情况使用备忘录模式
 
 * A snapshot of an object's state must be saved so that it can be restored to that state later, and
-<<<<<<< HEAD
-* 必须保存对象状态的快照，以便稍后可以将其恢复到该状态
-* A direct interface to obtaining the state would expose implementation details and break the 
-object's encapsulation
-* 获取状态的直接接口将公开实现细节，并破坏对象的封装
-=======
 * A direct interface to obtaining the state would expose implementation details and break the object's encapsulation
->>>>>>> f0611bcb
 
 ## Known uses
 已知使用
