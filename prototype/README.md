---
title: "Prototype Pattern in Java: Mastering Object Cloning for Efficient Instantiation"
shortTitle: Prototype
description: "Explore the Prototype design pattern in Java with a comprehensive guide on its implementation, advantages, and real-world applications. Learn how to efficiently clone objects and manage object creation in your Java applications."
category: Creational
language: en
tag: 
  - Gang Of Four
  - Instantiation
  - Object composition
  - Polymorphism
---

## Also known as 

* Clone

## Intent of Prototype Design Pattern

The Prototype pattern is used to specify the kinds of objects to create using a prototypical instance, and create new instances through object cloning.

<<<<<<< HEAD
指定使用原型实例创建的对象类型，并通过复制该原型创建新对象。

## Explanation
=======
## Detailed Explanation of Prototype Pattern with Real-World Examples
>>>>>>> 5dce3d82

Real-world example

> Imagine a company that manufactures custom-designed furniture. Instead of creating each piece from scratch every time an order is placed, they keep prototypes of their most popular designs. When a customer places an order for a specific design, the company simply clones the prototype of that design and makes the necessary customizations. This approach saves time and resources as the basic structure and design details are already in place, allowing the company to quickly fulfill orders with consistent quality.
>
> In this scenario, the furniture prototypes act like object prototypes in software, enabling efficient creation of new, customized pieces based on existing models.

In plain words

> Create an object based on an existing object through cloning.
> 
> 通过克隆，在已有对象的基础上创建对象。

Wikipedia says

> The prototype pattern is a creational design pattern in software development. It is used when the type of objects to create is determined by a prototypical instance, which is cloned to produce new objects.

<<<<<<< HEAD
简而言之，它允许您创建现有对象的副本，并根据需要修改它，而不必从头创建对象并进行设置。

**Programmatic Example**
=======
## Programmatic Example of Prototype Pattern in Java
>>>>>>> 5dce3d82

In Java, the prototype pattern is recommended to be implemented as follows. First, create an interface with a method for cloning objects. In this example, `Prototype` interface accomplishes this with its `copy` method.

在Java中，建议将原型模式实现如下。首先，创建一个带有用于克隆对象的方法的接口。在这个例子中，“Prototype”接口通过它的“copy”方法来实现这一点。

```java
public abstract class Prototype<T> implements Cloneable {
    @SneakyThrows
    public T copy() {
        return (T) super.clone();
    }
}
```

Our example contains a hierarchy of different creatures. For example, let's look at `Beast` and `OrcBeast` classes.

我们的例子包含了不同生物的层次结构。例如，让我们看看' Beast '和' OrcBeast '类。

```java
@EqualsAndHashCode(callSuper = false)
@NoArgsConstructor
public abstract class Beast extends Prototype<Beast> {
  public Beast(Beast source) {}
}
```

```java
@EqualsAndHashCode(callSuper = false)
@RequiredArgsConstructor
public class OrcBeast extends Beast {

  private final String weapon;

  public OrcBeast(OrcBeast orcBeast) {
    super(orcBeast);
    this.weapon = orcBeast.weapon;
  }

  @Override
  public String toString() {
    return "Orcish wolf attacks with " + weapon;
  }
}
```

We don't want to go into too many details, but the full example contains also base classes `Mage` and `Warlord` and there are specialized implementations of those for elves and orcs.

To take full advantage of the prototype pattern, we create `HeroFactory` and `HeroFactoryImpl` classes to produce different kinds of creatures from prototypes.

```java
public interface HeroFactory {
  Mage createMage();
  Warlord createWarlord();
  Beast createBeast();
}
```

```java
@RequiredArgsConstructor
public class HeroFactoryImpl implements HeroFactory {

  private final Mage mage;
  private final Warlord warlord;
  private final Beast beast;

  public Mage createMage() {
    return mage.copy();
  }

  public Warlord createWarlord() {
    return warlord.copy();
  }

  public Beast createBeast() {
    return beast.copy();
  }
}
```

Now, we are able to show the full prototype pattern in action producing new creatures by cloning existing instances.

现在，我们可以展示完整的原型模式，通过克隆现有实例生成新的生物。

```java
public static void main(String[] args) {
    var factory = new HeroFactoryImpl(
            new ElfMage("cooking"),
            new ElfWarlord("cleaning"),
            new ElfBeast("protecting")
    );
    var mage = factory.createMage();
    var warlord = factory.createWarlord();
    var beast = factory.createBeast();
    LOGGER.info(mage.toString());
    LOGGER.info(warlord.toString());
    LOGGER.info(beast.toString());

    factory = new HeroFactoryImpl(
            new OrcMage("axe"),
            new OrcWarlord("sword"),
            new OrcBeast("laser")
    );
    mage = factory.createMage();
    warlord = factory.createWarlord();
    beast = factory.createBeast();
    LOGGER.info(mage.toString());
    LOGGER.info(warlord.toString());
    LOGGER.info(beast.toString());
}
```

Here's the console output from running the example.

```
08:36:19.012 [main] INFO com.iluwatar.prototype.App -- Elven mage helps in cooking
08:36:19.013 [main] INFO com.iluwatar.prototype.App -- Elven warlord helps in cleaning
08:36:19.014 [main] INFO com.iluwatar.prototype.App -- Elven eagle helps in protecting
08:36:19.014 [main] INFO com.iluwatar.prototype.App -- Orcish mage attacks with axe
08:36:19.014 [main] INFO com.iluwatar.prototype.App -- Orcish warlord attacks with sword
08:36:19.014 [main] INFO com.iluwatar.prototype.App -- Orcish wolf attacks with laser
```

## Detailed Explanation of Prototype Pattern with Real-World Examples

![alt text](./etc/prototype.urm.png "Prototype pattern class diagram")

<<<<<<< HEAD
## Applicability
适用性
=======
## When to Use the Prototype Pattern in Java
>>>>>>> 5dce3d82

* When the classes to instantiate are specified at run-time, for example, by dynamic loading.
* 当在运行时指定要实例化的类时，例如，通过动态加载。
* To avoid building a class hierarchy of factories that parallels the class hierarchy of products.
* When instances of a class can have one of only a few different combinations of state. It may be more convenient to install a corresponding number of prototypes and clone them rather than instantiating the class manually, each time with the appropriate state.
* When object creation is expensive compared to cloning.
* When the concrete classes to instantiate are unknown until runtime.

<<<<<<< HEAD
## Known uses
已知使用
=======
## Real-World Applications of Prototype Pattern in Java
>>>>>>> 5dce3d82

* In Java, the `Object.clone()` method is a classic implementation of the Prototype pattern.
* GUI libraries often use prototypes for creating buttons, windows, and other widgets.
* In game development, creating multiple objects (like enemy characters) with similar attributes.

## Benefits and Trade-offs of Prototype Pattern

Benefits:

Leveraging the Prototype pattern in Java applications

* Hides the complexities of instantiating new objects.
* Reduces the number of classes.
* Allows adding and removing objects at runtime.

Trade-offs:

* Requires implementing a cloning mechanism which might be complex.
* Deep cloning can be difficult to implement correctly, especially if the classes have complex object graphs with circular references.

## Related Java Design Patterns

* [Abstract Factory](https://java-design-patterns.com/patterns/abstract-factory/): Both involve creating objects, but Prototype uses cloning of a prototype instance whereas Abstract Factory creates objects using factory methods.
* [Singleton](https://java-design-patterns.com/patterns/singleton/): Singleton can use a prototype for creating instances if it allows cloning of its single instance.
* [Composite](https://java-design-patterns.com/patterns/composite/): Prototypes are often used within composites to allow for dynamic creation of component trees.

## References and Credits

* [Design Patterns: Elements of Reusable Object-Oriented Software](https://amzn.to/3w0pvKI)
* [Effective Java](https://amzn.to/4cGk2Jz)
* [Head First Design Patterns: Building Extensible and Maintainable Object-Oriented Software](https://amzn.to/49NGldq)
* [Java Design Patterns: A Hands-On Experience with Real-World Examples](https://amzn.to/3yhh525)<|MERGE_RESOLUTION|>--- conflicted
+++ resolved
@@ -19,13 +19,7 @@
 
 The Prototype pattern is used to specify the kinds of objects to create using a prototypical instance, and create new instances through object cloning.
 
-<<<<<<< HEAD
-指定使用原型实例创建的对象类型，并通过复制该原型创建新对象。
-
-## Explanation
-=======
 ## Detailed Explanation of Prototype Pattern with Real-World Examples
->>>>>>> 5dce3d82
 
 Real-world example
 
@@ -43,13 +37,7 @@
 
 > The prototype pattern is a creational design pattern in software development. It is used when the type of objects to create is determined by a prototypical instance, which is cloned to produce new objects.
 
-<<<<<<< HEAD
-简而言之，它允许您创建现有对象的副本，并根据需要修改它，而不必从头创建对象并进行设置。
-
-**Programmatic Example**
-=======
 ## Programmatic Example of Prototype Pattern in Java
->>>>>>> 5dce3d82
 
 In Java, the prototype pattern is recommended to be implemented as follows. First, create an interface with a method for cloning objects. In this example, `Prototype` interface accomplishes this with its `copy` method.
 
@@ -176,12 +164,7 @@
 
 ![alt text](./etc/prototype.urm.png "Prototype pattern class diagram")
 
-<<<<<<< HEAD
-## Applicability
-适用性
-=======
 ## When to Use the Prototype Pattern in Java
->>>>>>> 5dce3d82
 
 * When the classes to instantiate are specified at run-time, for example, by dynamic loading.
 * 当在运行时指定要实例化的类时，例如，通过动态加载。
@@ -190,12 +173,7 @@
 * When object creation is expensive compared to cloning.
 * When the concrete classes to instantiate are unknown until runtime.
 
-<<<<<<< HEAD
-## Known uses
-已知使用
-=======
 ## Real-World Applications of Prototype Pattern in Java
->>>>>>> 5dce3d82
 
 * In Java, the `Object.clone()` method is a classic implementation of the Prototype pattern.
 * GUI libraries often use prototypes for creating buttons, windows, and other widgets.
