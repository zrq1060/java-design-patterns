--- conflicted
+++ resolved
@@ -51,13 +51,12 @@
 
   /**
    * The instance doesn't get created until the method is called for the first time.
-<<<<<<< HEAD
    * 直到第一次调用方法时，才会创建实例。
-=======
    *
    * @return an instance of the class.
->>>>>>> 163c3017
-   */
+   */>>>>>>> master
+58
+
   public static synchronized ThreadSafeLazyLoadedIvoryTower getInstance() {
     if (instance == null) {
       instance = new ThreadSafeLazyLoadedIvoryTower();
