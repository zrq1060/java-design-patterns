/*
 * The MIT License
 * Copyright © 2014-2021 Ilkka Seppälä
 *
 * Permission is hereby granted, free of charge, to any person obtaining a copy
 * of this software and associated documentation files (the "Software"), to deal
 * in the Software without restriction, including without limitation the rights
 * to use, copy, modify, merge, publish, distribute, sublicense, and/or sell
 * copies of the Software, and to permit persons to whom the Software is
 * furnished to do so, subject to the following conditions:
 *
 * The above copyright notice and this permission notice shall be included in
 * all copies or substantial portions of the Software.
 *
 * THE SOFTWARE IS PROVIDED "AS IS", WITHOUT WARRANTY OF ANY KIND, EXPRESS OR
 * IMPLIED, INCLUDING BUT NOT LIMITED TO THE WARRANTIES OF MERCHANTABILITY,
 * FITNESS FOR A PARTICULAR PURPOSE AND NONINFRINGEMENT. IN NO EVENT SHALL THE
 * AUTHORS OR COPYRIGHT HOLDERS BE LIABLE FOR ANY CLAIM, DAMAGES OR OTHER
 * LIABILITY, WHETHER IN AN ACTION OF CONTRACT, TORT OR OTHERWISE, ARISING FROM,
 * OUT OF OR IN CONNECTION WITH THE SOFTWARE OR THE USE OR OTHER DEALINGS IN
 * THE SOFTWARE.
 */

package com.iluwatar.strategy;

import lombok.extern.slf4j.Slf4j;

/**
 *
 * <p>The Strategy pattern (also known as the policy pattern) is a software design pattern that
 * enables an algorithm's behavior to be selected at runtime.</p>
 * 策略模式(也称为策略模式)是一种软件设计模式，它允许在运行时选择算法的行为。
 *
 * <p>Before Java 8 the Strategies needed to be separate classes forcing the developer
 * to write lots of boilerplate code. With modern Java, it is easy to pass behavior
 * with method references and lambdas making the code shorter and more readable.</p>
 * 在Java 8之前，策略需要是独立的类，迫使开发人员编写大量样板代码。使用现代Java，可以很容易地通过方法引用和lambda传递行为，这使得代码更短，可读性更强
 *
 * <p>In this example ({@link DragonSlayingStrategy}) encapsulates an algorithm. The containing
 * object ({@link DragonSlayer}) can alter its behavior by changing its strategy.</p>
 * 在这个例子中({@link DragonSlayingStrategy})封装了一个算法。包含的对象({@link DragonSlayer})可以通过改变策略来改变其行为
 *
 */
@Slf4j
public class App {

  private static final String RED_DRAGON_EMERGES = "Red dragon emerges.";
  private static final String GREEN_DRAGON_SPOTTED = "Green dragon spotted ahead!";
  private static final String BLACK_DRAGON_LANDS = "Black dragon lands before you.";

  /**
   * Program entry point.
   *
   * @param args command line args
   */
  public static void main(String[] args) {
    // GoF Strategy pattern
<<<<<<< HEAD
    // 绿龙在前面
    LOGGER.info("Green dragon spotted ahead!");
    var dragonSlayer = new DragonSlayer(new MeleeStrategy());
    dragonSlayer.goToBattle();
    // 红龙出现
    LOGGER.info("Red dragon emerges.");
    dragonSlayer.changeStrategy(new ProjectileStrategy());
    dragonSlayer.goToBattle();
    // 黑龙在你前面着陆
    LOGGER.info("Black dragon lands before you.");
=======
    LOGGER.info(GREEN_DRAGON_SPOTTED);
    var dragonSlayer = new DragonSlayer(new MeleeStrategy());
    dragonSlayer.goToBattle();
    LOGGER.info(RED_DRAGON_EMERGES);
    dragonSlayer.changeStrategy(new ProjectileStrategy());
    dragonSlayer.goToBattle();
    LOGGER.info(BLACK_DRAGON_LANDS);
>>>>>>> 0a7b524b
    dragonSlayer.changeStrategy(new SpellStrategy());
    dragonSlayer.goToBattle();

    // Java 8 functional implementation Strategy pattern
    LOGGER.info(GREEN_DRAGON_SPOTTED);
    dragonSlayer = new DragonSlayer(
        () -> LOGGER.info("With your Excalibur you severe the dragon's head!"));
    dragonSlayer.goToBattle();
    LOGGER.info(RED_DRAGON_EMERGES);
    dragonSlayer.changeStrategy(() -> LOGGER.info(
        "You shoot the dragon with the magical crossbow and it falls dead on the ground!"));
    dragonSlayer.goToBattle();
    LOGGER.info(BLACK_DRAGON_LANDS);
    dragonSlayer.changeStrategy(() -> LOGGER.info(
        "You cast the spell of disintegration and the dragon vaporizes in a pile of dust!"));
    dragonSlayer.goToBattle();

    // Java 8 lambda implementation with enum Strategy pattern
    LOGGER.info(GREEN_DRAGON_SPOTTED);
    dragonSlayer.changeStrategy(LambdaStrategy.Strategy.MeleeStrategy);
    dragonSlayer.goToBattle();
    LOGGER.info(RED_DRAGON_EMERGES);
    dragonSlayer.changeStrategy(LambdaStrategy.Strategy.ProjectileStrategy);
    dragonSlayer.goToBattle();
    LOGGER.info(BLACK_DRAGON_LANDS);
    dragonSlayer.changeStrategy(LambdaStrategy.Strategy.SpellStrategy);
    dragonSlayer.goToBattle();
  }
}<|MERGE_RESOLUTION|>--- conflicted
+++ resolved
@@ -55,26 +55,16 @@
    */
   public static void main(String[] args) {
     // GoF Strategy pattern
-<<<<<<< HEAD
     // 绿龙在前面
-    LOGGER.info("Green dragon spotted ahead!");
+    LOGGER.info(GREEN_DRAGON_SPOTTED);
     var dragonSlayer = new DragonSlayer(new MeleeStrategy());
     dragonSlayer.goToBattle();
     // 红龙出现
-    LOGGER.info("Red dragon emerges.");
+    LOGGER.info(RED_DRAGON_EMERGES);
     dragonSlayer.changeStrategy(new ProjectileStrategy());
     dragonSlayer.goToBattle();
     // 黑龙在你前面着陆
-    LOGGER.info("Black dragon lands before you.");
-=======
-    LOGGER.info(GREEN_DRAGON_SPOTTED);
-    var dragonSlayer = new DragonSlayer(new MeleeStrategy());
-    dragonSlayer.goToBattle();
-    LOGGER.info(RED_DRAGON_EMERGES);
-    dragonSlayer.changeStrategy(new ProjectileStrategy());
-    dragonSlayer.goToBattle();
     LOGGER.info(BLACK_DRAGON_LANDS);
->>>>>>> 0a7b524b
     dragonSlayer.changeStrategy(new SpellStrategy());
     dragonSlayer.goToBattle();
 
